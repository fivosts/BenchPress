--- conflicted
+++ resolved
@@ -220,7 +220,6 @@
       k: v for k, v in zip(self.input_labels, input_ids)
     }
 
-<<<<<<< HEAD
   def CollectRuntimeFeatures(self,
                              samples   : typing.List['ActiveSample'],
                              top_k     : int,
@@ -308,7 +307,7 @@
     """
     self.data_generator = self.data_generator + updated_dataloader
     self.saveCheckpoint()
-=======
+
   def step_generation(self, candidates: typing.List['ActiveSample']) -> None:
     """
     End of LM generation's epoch hook.
@@ -320,7 +319,6 @@
           ActiveSample_to_JSON(cand)
         )
       http_server.client_put_request(serialized)
->>>>>>> 7c70fd9d
     return
 
   def saveCheckpoint(self) -> None:
