# Copyright 2014-2020 Chris Cummins <chrisc.101@gmail.com>.
#
# Licensed under the Apache License, Version 2.0 (the "License");
# you may not use this file except in compliance with the License.
# You may obtain a copy of the License at
#
#    http://www.apache.org/licenses/LICENSE-2.0
#
# Unless required by applicable law or agreed to in writing, software
# distributed under the License is distributed on an "AS IS" BASIS,
# WITHOUT WARRANTIES OR CONDITIONS OF ANY KIND, either express or implied.
# See the License for the specific language governing permissions and
# limitations under the License.
"""Internal logging library implementation."""
import fnmatch
import functools
import logging
import sys
import time

from absl import flags as absl_flags
from absl import logging as absl_logging

FLAGS = absl_flags.FLAGS

absl_flags.DEFINE_list(
    'vmodule', [],
    'Per-module verbose level. The argument has to contain a comma-separated '
    'list of <module name>=<log level>. <module name> is a glob pattern (e.g., '
    "gfs* for all modules whose name starts with \"gfs\"), matched against the "
    'filename base (that is, name ignoring .py). <log level> overrides any '
    'value given by --v.')

# Logging functions.

# This is a set of module ids for the modules that disclaim key flags.
# This module is explicitly added to this set so that we never consider it to
# define key flag.
disclaim_module_ids = set([id(sys.modules[__name__])])


def get_module_object_and_name(globals_dict):
  """Returns the module that defines a global environment, and its name.
  Args:
    globals_dict: A dictionary that should correspond to an environment
      providing the values of the globals.
  Returns:
    _ModuleObjectAndName - pair of module object & module name.
    Returns (None, None) if the module could not be identified.
  """
  name = globals_dict.get("__name__", None)
  module = sys.modules.get(name, None)
  # Pick a more informative name for the main module.
  return module, (sys.argv[0] if name == "__main__" else name)


def GetCallingModuleName():
  """Returns the module that's calling into this module.
  We generally use this function to get the name of the module calling a
  DEFINE_foo... function.
  Returns:
    The module name that called into this one.
  Raises:
    AssertionError: Raised when no calling module could be identified.
  """
  for depth in range(1, sys.getrecursionlimit()):
    # sys._getframe is the right thing to use here, as it's the best
    # way to walk up the call stack.
    globals_for_frame = sys._getframe(
      depth
    ).f_globals  # pylint: disable=protected-access
    module, module_name = get_module_object_and_name(globals_for_frame)
    if id(module) not in disclaim_module_ids and module_name is not None:
      return module_name
  raise AssertionError("No module was found")


@functools.lru_cache(maxsize=1)
def ModuleGlob():
  return [(x.split("=")[0], int(x.split("=")[1])) for x in FLAGS.vmodule]


@functools.lru_cache(maxsize=128)
def GetModuleVerbosity(module: str) -> int:
  """Return the verbosity level for the given module."""
  module_basename = module.split(".")[-1]
  for module_glob, level in ModuleGlob():
    if fnmatch.fnmatch(module_basename, module_glob):
      return level

  return absl_logging.get_verbosity() + 1


# Skip this function when determining the calling module and line number for
# logging.
@absl_logging.skip_log_prefix
def Log(calling_module_name: str, level: int, msg, *args, **kwargs):
  """Logs a message at the given level.

  Per-module verbose level. The argument has to contain a comma-separated
  list of <module name>=<log level>. <module name> is a glob pattern (e.g., "
    "gfs* for all modules whose name starts with \"gfs\"), matched against the "
    "filename base (that is, name ignoring .py). <log level> overrides any "
    "value given by --v."
  """
  module_level = GetModuleVerbosity(calling_module_name)
  if level <= module_level:
    print_context = kwargs.pop("print_context", None)
    if print_context:
      with print_context():
        absl_logging.info(msg, *args, **kwargs)
    else:
      absl_logging.info(msg, *args, **kwargs)


@absl_logging.skip_log_prefix
def Fatal(msg, *args, **kwargs):
  """Logs a fatal message."""
  absl_logging.fatal(msg, *args, **kwargs)


@absl_logging.skip_log_prefix
def Error(msg, *args, **kwargs):
  """Logs an error message."""
  print_context = kwargs.pop("print_context", None)
  if print_context:
    with print_context():
      absl_logging.error(msg, *args, **kwargs)
  else:
    absl_logging.error(msg, *args, **kwargs)


@absl_logging.skip_log_prefix
def Warning(msg, *args, **kwargs):
  """Logs a warning message."""
  print_context = kwargs.pop("print_context", None)
  if print_context:
    with print_context():
      absl_logging.warning(msg, *args, **kwargs)
  else:
    absl_logging.warning(msg, *args, **kwargs)


def FlushLogs():
  """Flushes all log files."""
  absl_logging.flush()


def DebugLogging() -> bool:
  """Return whether debug logging is enabled."""
  return absl_logging.level_debug()


def SetLogLevel(level: int) -> None:
  """Sets the logging verbosity.

  Causes all messages of level <= v to be logged, and all messages of level > v
  to be silently discarded.

  Args:
    level: the verbosity level as an integer.
  """
  absl_logging.set_verbosity(level)


def _MyLoggingPrefix(record):
  """Returns the log prefix for the log record.

  This is a copy of absl_logging.get_absl_log_prefix(), but with reduced
  timestamp precision (no microseconds), and no thread ID.

  Args:
    record: logging.LogRecord, the record to get prefix for.
  """
  created_tuple = time.localtime(record.created)

  critical_prefix = ""
  level = record.levelno
  if absl_logging._is_non_absl_fatal_record(record):
    # When the level is FATAL, but not logged from absl, lower the level so
    # it's treated as ERROR.
    level = logging.ERROR
    critical_prefix = absl_logging._CRITICAL_PREFIX
  severity = absl_logging.converter.get_initial_for_level(level)

  return "%c%02d%02d %02d:%02d:%02d %s:%d] %s" % (
    severity,
    created_tuple.tm_mon,
    created_tuple.tm_mday,
    created_tuple.tm_hour,
    created_tuple.tm_min,
    created_tuple.tm_sec,
    record.filename,
    record.lineno,
    critical_prefix,
  )


# Swap out absl's logging formatter for my own.
absl_logging.get_absl_log_prefix = _MyLoggingPrefix
<<<<<<< HEAD

# A function that computes the thread ID.
UnsignedThreadId = absl_logging._get_thread_id

=======

# A function that computes the thread ID.
UnsignedThreadId = absl_logging._get_thread_id
>>>>>>> c430b9cb
<|MERGE_RESOLUTION|>--- conflicted
+++ resolved
@@ -198,13 +198,6 @@
 
 # Swap out absl's logging formatter for my own.
 absl_logging.get_absl_log_prefix = _MyLoggingPrefix
-<<<<<<< HEAD
 
 # A function that computes the thread ID.
-UnsignedThreadId = absl_logging._get_thread_id
-
-=======
-
-# A function that computes the thread ID.
-UnsignedThreadId = absl_logging._get_thread_id
->>>>>>> c430b9cb
+UnsignedThreadId = absl_logging._get_thread_id